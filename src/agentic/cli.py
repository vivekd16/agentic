import typer
import os
import requests
from bs4 import BeautifulSoup
from rich.markdown import Markdown
from rich.console import Console
from typing import Optional

from .llm import llm_generate, LLMUsage, CLAUDE_DEFAULT_MODEL, GPT_DEFAULT_MODEL
from .file_cache import file_cache
from .colors import Colors

from agentic.agentic_secrets import agentic_secrets as secrets
from agentic.settings import settings


# Create a state class to hold global options
class State:
    def __init__(self):
        self.no_cache: bool = False


state = State()

# Create the app with a callback
app = typer.Typer()


def quiet_log(*args):
    print(Colors.DARK_GRAY + " ".join(map(str, args)) + Colors.ENDC)


# Add the callback to process global options
@app.callback()
def main(
    no_cache: bool = typer.Option(
        False, "--nocache", help="Disable caching for all commands"
    )
):
    """
    Agentic CLI with various commands for managing secrets and running services.
    """
    state.no_cache = no_cache


@app.command()
def list():
    """List all settings."""
    typer.echo("\n".join(sorted(settings.list_settings())))


@app.command()
def list_secrets():
    """List all secrets."""
    typer.echo("\n".join(sorted(secrets.list_secrets())))


@app.command()
def set(name: str, value: str):
    """Set a setting value."""
    typer.echo(settings.set(name, value))


@app.command()
def set_secret(name: str, value: str):
    """Set a secret."""
    typer.echo(secrets.set_secret(name, value))


@app.command()
def get(name: str):
    """Get a setting."""
    typer.echo(settings.get(name))


@app.command()
def get_secret(name: str):
    """Get a secret."""
    typer.echo(secrets.get_secret(name))


@app.command()
def delete(name: str):
    """Delete a setting."""
    typer.echo(settings.delete_setting(name))


@app.command()
def delete_secret(name: str):
    """Delete a secret."""
    typer.echo(secrets.delete_secret(name))


@app.command()
def ollama():
    """List the latest popular models from Ollama. Use "ollama pull <model> to download."""
    # Download the web page from ollama.com/library
    url = "https://ollama.com/library"
    response = requests.get(url)
    html_content = response.content

    def extract_models(html_page: bytes) -> tuple[str, LLMUsage]:
        # Parse the HTML content using BeautifulSoup
        soup = BeautifulSoup(html_content, "html.parser")

        usage = LLMUsage()
        response = llm_generate(
            """
Get the names and descriptions from the top 20 models in this list:
{{models}}
            """,
            models=(soup.get_text() or ""),
            usage=usage,
        )
        return response, usage

    typer.echo("Current popular Ollama models:")

    usage: LLMUsage | None = None
    if state.no_cache:
        listing, usage = extract_models(html_content)
    else:
        listing = file_cache.get(
            url, ttl_seconds=60 * 12, fetch_fn=lambda: extract_models(html_content)
        )

    console = Console()
    md = Markdown(listing or "")
    console.print(md)
    if usage:
        quiet_log(usage)


@app.command()
def ui():
    """Runs the agentic UI"""
    os.execvp("streamlit", ["streamlit", "run", "src/agentic/ui/chat.py"])


@app.command()
def claude(prompt: str):
    """Runs a completion with Anthropic's Claude sonnet model"""
    usage = LLMUsage()
    typer.echo(llm_generate(prompt, model=CLAUDE_DEFAULT_MODEL, usage=usage))
    quiet_log(usage)


@app.command()
def gpt(
    prompt: str,
    model: str = typer.Option(
        GPT_DEFAULT_MODEL, "--model", help="The model to use for completion"
    ),
):
    """Runs a completion with OpenAI's GPT-4o-mini model"""
    usage = LLMUsage()
    typer.echo(llm_generate(prompt, model=model, usage=usage))
    quiet_log(usage)


@app.command()
def models():
    typer.echo(
        "Visit https://docs.litellm.ai/docs/providers for the full list of models"
    )
    typer.echo(
        """
Popular models:
    openai/o1-mini
    openai/o1-preview
    openai/gpt-4o
    openai/gpt-4o-mini
    anthropic/claude-3-5-sonnet-20240620
     """
<<<<<<< HEAD
)
    
@app.command()
def repl():
    """ Runs the agentic REPL """
    os.execvp("python", ["python", "src/agentic/repl.py"])

    
=======
    )


>>>>>>> 020ba258
if __name__ == "__main__":
    app()<|MERGE_RESOLUTION|>--- conflicted
+++ resolved
@@ -172,7 +172,6 @@
     openai/gpt-4o-mini
     anthropic/claude-3-5-sonnet-20240620
      """
-<<<<<<< HEAD
 )
     
 @app.command()
@@ -181,10 +180,5 @@
     os.execvp("python", ["python", "src/agentic/repl.py"])
 
     
-=======
-    )
-
-
->>>>>>> 020ba258
 if __name__ == "__main__":
     app()