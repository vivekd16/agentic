[project]
name = "agentic-framework"
version = "0.1.3"
description = "An opinionated framework for building sophisticated AI Agents"
readme = "README.md"
requires-python = ">=3.11"
dependencies = [
    "html2text>=2024.2.26",
    "jinja2>=3.1.5",
    "pyyaml>=6.0.2",
    "streamlit>=1.41.1",
    "swarm",
    "thespian>=4.0.0",
    "litellm>=1.60.2",
    "typer>=0.15.1",
    "cryptography>=44.0.0",
    "ray>=2.42.0",
    "ray[serve]>=2.42.0",
    "aiofiles>=24.1.0",
    "pydantic>=2.10.6",
    "pandas>=2.2.3",
    "mkdocs-material>=9.6.4",
    "fastapi>=0.115.8",
    "setuptools>=75.8.0",
    "weaviate-client>=4.10.4",
    "chonkie[semantic]>=0.4.1",
    "pypdf2>=3.0.1",
    "transformers>=4.48.3",
    "torch>=2.6.0",
    "pypdf>=5.3.0",
    "grpcio>=1.70.0",
    "fastembed>=0.5.1",
    "numpy>=2.1.3",
    "extract-msg<=0.29.0",
    "textract<1.6.4",
    "requests>=2.32.3",
    "python-magic>=0.4.27",
    "httpx>=0.28.1",
    "unicodedata2>=16.0.0",
    "sse-starlette>=2.2.1",
<<<<<<< HEAD
    "langchain-openai (>=0.3.6,<0.4.0)",
    "langchain-chroma (>=0.2.2,<0.3.0)",
    "langchain (>=0.3.19,<0.4.0)",
=======
    "sqlmodel>=0.0.22",
>>>>>>> bd076598
]

[project.optional-dependencies]

# Tool groups
google-news = [
    "google-news-feed>=1.1.0",
    "googlenewsdecoder>=0.1.7",
]

database = [
    "psycopg2-binary>=2.9.9",
    "sqlalchemy>=2.0.26",
]

image-generator = [
   "boto3>=1.36.19",
]

github = [
    "gitpython>=3.1.44",
]

all = [
    "agentic-framework[google-news,database,image-generator,github]",
]

dev = [
    "pytest",
    "pytest-asyncio>=0.25.3",
    "debugpy>=1.8.0",
    "black",
]

[project.scripts]
agentic = "agentic.cli:app"


[tool.hatch.version]
path = "agentic/__init__.py"

[build-system]
requires = ["setuptools>=61.0"]
build-backend = "setuptools.build_meta"

[tool.setuptools]
package-dir = {"" = "src", "agentic_examples" = "examples"}
packages = [
    "agentic", 
    "agentic.tools",
    "agentic.swarm",
    "agentic.ui",
    "agentic_examples"
]<|MERGE_RESOLUTION|>--- conflicted
+++ resolved
@@ -38,13 +38,10 @@
     "httpx>=0.28.1",
     "unicodedata2>=16.0.0",
     "sse-starlette>=2.2.1",
-<<<<<<< HEAD
+    "sqlmodel>=0.0.22",
     "langchain-openai (>=0.3.6,<0.4.0)",
     "langchain-chroma (>=0.2.2,<0.3.0)",
     "langchain (>=0.3.19,<0.4.0)",
-=======
-    "sqlmodel>=0.0.22",
->>>>>>> bd076598
 ]
 
 [project.optional-dependencies]
