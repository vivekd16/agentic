--- conflicted
+++ resolved
@@ -44,13 +44,8 @@
 
     def _news_items_to_df(self, news_items: List[NewsItem]) -> dict:
         df = pd.DataFrame([item.__dict__ for item in news_items])
-<<<<<<< HEAD
         #df['pubDate'] = pd.to_datetime(df['pubDate'], utc=True)
         #df['pubDate'] = df['pubDate'].dt.date
-=======
-        df["pubDate"] = pd.to_datetime(df["pubDate"], utc=True)
-        df["pubDate"] = df["pubDate"].dt.date
->>>>>>> 020ba258
         return df
 
     def get_top_headlines(
